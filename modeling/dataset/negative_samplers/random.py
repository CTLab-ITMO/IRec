--- conflicted
+++ resolved
@@ -1,25 +1,17 @@
 from collections import defaultdict
 
-<<<<<<< HEAD
 import numpy as np
-=======
-from tqdm import tqdm
-
->>>>>>> 92f28b33
 from dataset.negative_samplers.base import BaseNegativeSampler
 from tqdm import tqdm
 
-import numpy as np
-
 
 class RandomNegativeSampler(BaseNegativeSampler, config_name='random'):
-
     @classmethod
     def create_from_config(cls, _, **kwargs):
         return cls(
-            dataset=kwargs['dataset'],
-            num_users=kwargs['num_users'],
-            num_items=kwargs['num_items']
+            dataset=kwargs["dataset"],
+            num_users=kwargs["num_users"],
+            num_items=kwargs["num_items"],
         )
 
     def generate_negative_samples(self, sample, num_negatives):
