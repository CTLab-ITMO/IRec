--- conflicted
+++ resolved
@@ -616,7 +616,6 @@
             'num_users': self.num_users,
             'num_items': self.num_items,
             'max_sequence_length': self.max_sequence_length
-<<<<<<< HEAD
         }
         
 class RqvaeScientificDataset(ScientificDataset, config_name='rqvae_scientific'):
@@ -862,7 +861,4 @@
             max_sequence_length=max_sequence_length,
             target_domain=target_domain,
             other_domains=other_domains
-        )
-=======
-        }
->>>>>>> 05527168
+        )