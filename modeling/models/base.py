--- conflicted
+++ resolved
@@ -110,21 +110,7 @@
         batch_size = mask.shape[0]
         seq_len = mask.shape[1]
 
-<<<<<<< HEAD
-        positions = torch.arange(
-            start=seq_len - 1, end=-1, step=-1, device=mask.device
-        )[None].tile([batch_size, 1]).long()  # (batch_size, seq_len)
-        positions_mask = positions < lengths[:, None]  # (batch_size, max_seq_len)
-
-        positions = positions[positions_mask]  # (all_batch_events)
-        position_embeddings = self._position_embeddings(positions)  # (all_batch_events, embedding_dim)
-        position_embeddings, _ = create_masked_tensor(
-            data=position_embeddings,
-            lengths=lengths
-        )  # (batch_size, seq_len, embedding_dim)
-=======
         position_embeddings = self._encoder_pos_embeddings(lengths, mask)
->>>>>>> b45bf39e
         assert torch.allclose(position_embeddings[~mask], embeddings[~mask])
 
         embeddings = embeddings + position_embeddings  # (batch_size, seq_len, embedding_dim)
@@ -154,9 +140,6 @@
             )  # (batch_size, seq_len, embedding_dim)
 
         return embeddings, mask
-<<<<<<< HEAD
-
-=======
 
     def _encoder_pos_embeddings(self, lengths, mask):
         batch_size = mask.shape[0]
@@ -175,7 +158,6 @@
         )  # (batch_size, seq_len, embedding_dim)
         return position_embeddings
 
->>>>>>> b45bf39e
     @staticmethod
     def _add_cls_token(items, lengths, cls_token_id=0):
         num_items = items.shape[0]
