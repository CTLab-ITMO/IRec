{
 "cells": [
  {
   "cell_type": "code",
   "execution_count": 1,
   "id": "e65d7fd1",
   "metadata": {},
   "outputs": [],
   "source": [
    "import os\n",
    "import sys\n",
    "import json\n",
    "import datetime\n",
    "import matplotlib.pyplot as plt\n",
    "import numpy as np\n",
    "import pandas as pd\n",
    "\n",
    "from tqdm import tqdm\n",
    "from collections import defaultdict, Counter\n",
    "\n",
    "%matplotlib inline"
   ]
  },
  {
   "cell_type": "code",
   "execution_count": 2,
   "id": "c514309c",
   "metadata": {},
   "outputs": [],
   "source": [
    "path_to_df = '../data/Beauty/ratings_Beauty.csv'\n",
    "df = pd.read_csv(path_to_df, names=['raw_user_id', 'raw_item_id', 'rating', 'timestamp'])"
   ]
  },
  {
   "cell_type": "code",
   "execution_count": null,
   "id": "075f0414",
   "metadata": {},
<<<<<<< HEAD
   "outputs": [
    {
     "data": {
      "text/html": [
       "<div>\n",
       "<style scoped>\n",
       "    .dataframe tbody tr th:only-of-type {\n",
       "        vertical-align: middle;\n",
       "    }\n",
       "\n",
       "    .dataframe tbody tr th {\n",
       "        vertical-align: top;\n",
       "    }\n",
       "\n",
       "    .dataframe thead th {\n",
       "        text-align: right;\n",
       "    }\n",
       "</style>\n",
       "<table border=\"1\" class=\"dataframe\">\n",
       "  <thead>\n",
       "    <tr style=\"text-align: right;\">\n",
       "      <th></th>\n",
       "      <th>raw_user_id</th>\n",
       "      <th>raw_item_id</th>\n",
       "      <th>rating</th>\n",
       "      <th>timestamp</th>\n",
       "    </tr>\n",
       "  </thead>\n",
       "  <tbody>\n",
       "    <tr>\n",
       "      <th>0</th>\n",
       "      <td>A39HTATAQ9V7YF</td>\n",
       "      <td>0205616461</td>\n",
       "      <td>5.0</td>\n",
       "      <td>1369699200</td>\n",
       "    </tr>\n",
       "    <tr>\n",
       "      <th>1</th>\n",
       "      <td>A3JM6GV9MNOF9X</td>\n",
       "      <td>0558925278</td>\n",
       "      <td>3.0</td>\n",
       "      <td>1355443200</td>\n",
       "    </tr>\n",
       "    <tr>\n",
       "      <th>2</th>\n",
       "      <td>A1Z513UWSAAO0F</td>\n",
       "      <td>0558925278</td>\n",
       "      <td>5.0</td>\n",
       "      <td>1404691200</td>\n",
       "    </tr>\n",
       "    <tr>\n",
       "      <th>3</th>\n",
       "      <td>A1WMRR494NWEWV</td>\n",
       "      <td>0733001998</td>\n",
       "      <td>4.0</td>\n",
       "      <td>1382572800</td>\n",
       "    </tr>\n",
       "    <tr>\n",
       "      <th>4</th>\n",
       "      <td>A3IAAVS479H7M7</td>\n",
       "      <td>0737104473</td>\n",
       "      <td>1.0</td>\n",
       "      <td>1274227200</td>\n",
       "    </tr>\n",
       "  </tbody>\n",
       "</table>\n",
       "</div>"
      ],
      "text/plain": [
       "      raw_user_id raw_item_id  rating   timestamp\n",
       "0  A39HTATAQ9V7YF  0205616461     5.0  1369699200\n",
       "1  A3JM6GV9MNOF9X  0558925278     3.0  1355443200\n",
       "2  A1Z513UWSAAO0F  0558925278     5.0  1404691200\n",
       "3  A1WMRR494NWEWV  0733001998     4.0  1382572800\n",
       "4  A3IAAVS479H7M7  0737104473     1.0  1274227200"
      ]
     },
     "execution_count": 3,
     "metadata": {},
     "output_type": "execute_result"
    }
   ],
=======
   "outputs": [],
>>>>>>> 05527168
   "source": [
    "df.head()"
   ]
  },
  {
   "cell_type": "code",
   "execution_count": null,
   "id": "20c0f4ba",
   "metadata": {},
<<<<<<< HEAD
   "outputs": [
    {
     "data": {
      "text/plain": [
       "raw_user_id    0\n",
       "raw_item_id    0\n",
       "rating         0\n",
       "timestamp      0\n",
       "dtype: int64"
      ]
     },
     "execution_count": 4,
     "metadata": {},
     "output_type": "execute_result"
    }
   ],
=======
   "outputs": [],
>>>>>>> 05527168
   "source": [
    "df.isnull().sum()"
   ]
  },
  {
   "cell_type": "code",
   "execution_count": null,
   "id": "1e37970d",
   "metadata": {},
   "outputs": [],
   "source": [
    "df.raw_user_id.max(), df.raw_user_id.unique().shape"
   ]
  },
  {
   "cell_type": "code",
   "execution_count": null,
   "id": "f3182b59",
   "metadata": {},
   "outputs": [],
   "source": [
    "df['user_id'] = pd.factorize(df.raw_user_id)[0] + 1\n",
    "df.user_id.min(), df.user_id.max(), df.user_id.unique().shape"
   ]
  },
  {
   "cell_type": "code",
   "execution_count": null,
   "id": "7225ddeb",
   "metadata": {},
   "outputs": [],
   "source": [
    "df['item_id'] = pd.factorize(df.raw_item_id)[0] + 1\n",
    "df.item_id.min(), df.item_id.max(), df.item_id.unique().shape"
   ]
  },
  {
   "cell_type": "code",
   "execution_count": null,
   "id": "dc5755c0",
   "metadata": {},
<<<<<<< HEAD
   "outputs": [
    {
     "data": {
      "text/html": [
       "<div>\n",
       "<style scoped>\n",
       "    .dataframe tbody tr th:only-of-type {\n",
       "        vertical-align: middle;\n",
       "    }\n",
       "\n",
       "    .dataframe tbody tr th {\n",
       "        vertical-align: top;\n",
       "    }\n",
       "\n",
       "    .dataframe thead th {\n",
       "        text-align: right;\n",
       "    }\n",
       "</style>\n",
       "<table border=\"1\" class=\"dataframe\">\n",
       "  <thead>\n",
       "    <tr style=\"text-align: right;\">\n",
       "      <th></th>\n",
       "      <th>raw_user_id</th>\n",
       "      <th>raw_item_id</th>\n",
       "      <th>rating</th>\n",
       "      <th>timestamp</th>\n",
       "      <th>user_id</th>\n",
       "      <th>item_id</th>\n",
       "    </tr>\n",
       "  </thead>\n",
       "  <tbody>\n",
       "    <tr>\n",
       "      <th>0</th>\n",
       "      <td>A39HTATAQ9V7YF</td>\n",
       "      <td>0205616461</td>\n",
       "      <td>5.0</td>\n",
       "      <td>1369699200</td>\n",
       "      <td>1</td>\n",
       "      <td>1</td>\n",
       "    </tr>\n",
       "    <tr>\n",
       "      <th>1</th>\n",
       "      <td>A3JM6GV9MNOF9X</td>\n",
       "      <td>0558925278</td>\n",
       "      <td>3.0</td>\n",
       "      <td>1355443200</td>\n",
       "      <td>2</td>\n",
       "      <td>2</td>\n",
       "    </tr>\n",
       "    <tr>\n",
       "      <th>2</th>\n",
       "      <td>A1Z513UWSAAO0F</td>\n",
       "      <td>0558925278</td>\n",
       "      <td>5.0</td>\n",
       "      <td>1404691200</td>\n",
       "      <td>3</td>\n",
       "      <td>2</td>\n",
       "    </tr>\n",
       "    <tr>\n",
       "      <th>3</th>\n",
       "      <td>A1WMRR494NWEWV</td>\n",
       "      <td>0733001998</td>\n",
       "      <td>4.0</td>\n",
       "      <td>1382572800</td>\n",
       "      <td>4</td>\n",
       "      <td>3</td>\n",
       "    </tr>\n",
       "    <tr>\n",
       "      <th>4</th>\n",
       "      <td>A3IAAVS479H7M7</td>\n",
       "      <td>0737104473</td>\n",
       "      <td>1.0</td>\n",
       "      <td>1274227200</td>\n",
       "      <td>5</td>\n",
       "      <td>4</td>\n",
       "    </tr>\n",
       "  </tbody>\n",
       "</table>\n",
       "</div>"
      ],
      "text/plain": [
       "      raw_user_id raw_item_id  rating   timestamp  user_id  item_id\n",
       "0  A39HTATAQ9V7YF  0205616461     5.0  1369699200        1        1\n",
       "1  A3JM6GV9MNOF9X  0558925278     3.0  1355443200        2        2\n",
       "2  A1Z513UWSAAO0F  0558925278     5.0  1404691200        3        2\n",
       "3  A1WMRR494NWEWV  0733001998     4.0  1382572800        4        3\n",
       "4  A3IAAVS479H7M7  0737104473     1.0  1274227200        5        4"
      ]
     },
     "execution_count": 8,
     "metadata": {},
     "output_type": "execute_result"
    }
   ],
=======
   "outputs": [],
>>>>>>> 05527168
   "source": [
    "df.head()"
   ]
  },
  {
   "cell_type": "code",
<<<<<<< HEAD
   "execution_count": 10,
   "id": "5701edda",
   "metadata": {},
   "outputs": [
    {
     "name": "stderr",
     "output_type": "stream",
     "text": [
      "2023070it [02:18, 14586.26it/s]"
     ]
    },
    {
     "name": "stdout",
     "output_type": "stream",
     "text": [
      "2023070\n"
     ]
    },
    {
     "name": "stderr",
     "output_type": "stream",
     "text": [
      "\n"
     ]
    }
   ],
=======
   "execution_count": null,
   "id": "5701edda",
   "metadata": {},
   "outputs": [],
>>>>>>> 05527168
   "source": [
    "data = []\n",
    "\n",
    "for _, row in tqdm(df.iterrows()):\n",
    "    data.append({\n",
    "        'user_id': int(row.user_id),\n",
    "        'item_id': int(row.item_id),\n",
    "        'timestamp': int(row.timestamp)\n",
    "    })\n",
    "\n",
    "print(len(data))"
   ]
  },
  {
   "cell_type": "code",
<<<<<<< HEAD
   "execution_count": 11,
   "id": "c8f9aabc",
   "metadata": {},
   "outputs": [
    {
     "name": "stderr",
     "output_type": "stream",
     "text": [
      "100%|██████████| 2023070/2023070 [00:07<00:00, 275645.12it/s]\n"
     ]
    },
    {
     "name": "stdout",
     "output_type": "stream",
     "text": [
      "(0, 0) (52374, 67345)\n",
      "(52374, 67345) (40226, 19369)\n",
      "(40226, 19369) (27501, 17041)\n",
      "(27501, 17041) (26116, 13727)\n",
      "(26116, 13727) (23746, 13318)\n",
      "(23746, 13318) (23436, 12562)\n",
      "(23436, 12562) (22787, 12458)\n",
      "(22787, 12458) (22705, 12247)\n",
      "(22705, 12247) (22505, 12224)\n",
      "(22505, 12224) (22480, 12153)\n",
      "(22480, 12153) (22408, 12140)\n",
      "(22408, 12140) (22401, 12116)\n",
      "(22401, 12116) (22374, 12114)\n",
      "(22374, 12114) (22372, 12103)\n",
      "(22372, 12103) (22364, 12103)\n",
      "(22364, 12103) (22364, 12101)\n",
      "(22364, 12101) (22363, 12101)\n",
      "(22363, 12101) (22363, 12101)\n"
     ]
    }
   ],
=======
   "execution_count": null,
   "id": "c8f9aabc",
   "metadata": {},
   "outputs": [],
>>>>>>> 05527168
   "source": [
    "user_history = defaultdict(list)\n",
    "item_history = defaultdict(list)\n",
    "\n",
    "for row in tqdm(data):\n",
    "    user_raw_id = row['user_id']\n",
    "    item_raw_id = row['item_id']\n",
    "    interaction_timestamp = row['timestamp']\n",
    "    \n",
    "    user_history[user_raw_id].append({'item_id': item_raw_id, 'timestamp': interaction_timestamp})\n",
    "    item_history[item_raw_id].append({'user_id': user_raw_id, 'timestamp': interaction_timestamp})\n",
    "\n",
    "is_changed = True\n",
    "threshold = 5\n",
    "good_users = set()\n",
    "good_items = set()\n",
    "\n",
    "\n",
    "while is_changed:\n",
    "    old_state = (len(good_users), len(good_items))\n",
    "    \n",
    "    good_users = set()\n",
    "    good_items = set()\n",
    "\n",
    "    for user_id, history in user_history.items():\n",
    "        if len(history) >= threshold:\n",
    "            good_users.add(user_id)\n",
    "\n",
    "    for item_id, history in item_history.items():\n",
    "        if len(history) >= threshold:\n",
    "            good_items.add(item_id)\n",
    "    \n",
    "    user_history = {\n",
    "        user_id: list(filter(lambda x: x['item_id'] in good_items, history))\n",
    "        for user_id, history in user_history.items()\n",
    "    }\n",
    "    \n",
    "    item_history = {\n",
    "        item_id: list(filter(lambda x: x['user_id'] in good_users, history))\n",
    "        for item_id, history in item_history.items()\n",
    "    }\n",
    "    \n",
    "    new_state = (len(good_users), len(good_items))\n",
    "    is_changed = (old_state != new_state)\n",
    "    print(old_state, new_state)"
   ]
  },
  {
   "cell_type": "code",
<<<<<<< HEAD
   "execution_count": 12,
   "id": "dcc9f464",
   "metadata": {},
   "outputs": [
    {
     "name": "stderr",
     "output_type": "stream",
     "text": [
      "100%|██████████| 1210271/1210271 [00:01<00:00, 814485.15it/s] \n",
      "100%|██████████| 249274/249274 [00:00<00:00, 538388.70it/s]\n"
     ]
    }
   ],
=======
   "execution_count": null,
   "id": "dcc9f464",
   "metadata": {},
   "outputs": [],
>>>>>>> 05527168
   "source": [
    "user_mapping = {}\n",
    "item_mapping = {}\n",
    "tmp_user_history = defaultdict(list)\n",
    "tmp_item_history = defaultdict(list)\n",
    "\n",
    "for user_id, history in tqdm(user_history.items()):\n",
    "    processed_history = []\n",
    "\n",
    "    for filtered_item in history:\n",
    "        item_id = filtered_item['item_id']\n",
    "        item_timestamp = filtered_item['timestamp']\n",
    "\n",
    "        processed_item_id = item_mapping.get(item_id, len(item_mapping) + 1)\n",
    "        item_mapping[item_id] = processed_item_id\n",
    "\n",
    "        processed_history.append({'item_id': processed_item_id, 'timestamp': item_timestamp})\n",
    "        \n",
    "    if len(processed_history) >= threshold:\n",
    "        processed_user_id = user_mapping.get(user_id, len(user_mapping) + 1)\n",
    "        user_mapping[user_id] = processed_user_id\n",
    "\n",
    "        tmp_user_history[processed_user_id] = sorted(processed_history, key=lambda x: x['timestamp'])\n",
    "\n",
    "    \n",
    "for item_id, history in tqdm(item_history.items()):\n",
    "    processed_history = []\n",
    "\n",
    "    for filtered_user in history:\n",
    "        user_id = filtered_user['user_id']\n",
    "        user_timestamp = filtered_user['timestamp']\n",
    "\n",
    "        processed_user_id = user_mapping.get(user_id, len(user_mapping) + 1)\n",
    "        user_mapping[user_id] = processed_user_id\n",
    "\n",
    "        processed_history.append({'user_id': processed_user_id, 'timestamp': user_timestamp})\n",
    "\n",
    "    if len(processed_history) >= threshold:\n",
    "        processed_item_id = item_mapping.get(item_id, len(item_mapping) + 1)\n",
    "        item_mapping[item_id] = processed_item_id\n",
    "\n",
    "        tmp_item_history[processed_item_id] = sorted(processed_history, key=lambda x: x['timestamp'])\n",
    "\n",
    "user_history = tmp_user_history\n",
    "item_history = tmp_item_history"
   ]
  },
  {
   "cell_type": "code",
<<<<<<< HEAD
   "execution_count": 13,
   "id": "16df848f",
=======
   "execution_count": null,
   "id": "21613615",
>>>>>>> 05527168
   "metadata": {},
   "outputs": [],
   "source": [
    "# Overall dataset statistics\n",
    "print('Users count:', len(user_mapping))\n",
    "print('Items count:', len(item_mapping))\n",
    "print('Actions count:', sum(list(map(lambda x: len(x), user_history.values()))))\n",
    "print('Avg user history len:', np.mean(list(map(lambda x: len(x), user_history.values()))))\n",
    "print('Avg item history len:', np.mean(list(map(lambda x: len(x), item_history.values()))))"
   ]
  },
  {
   "cell_type": "markdown",
   "id": "8d82407f",
   "metadata": {},
   "source": [
    "## Leave-one-out split (last item for test, pre-last item for valid, the remaining part for train)"
   ]
  },
  {
   "cell_type": "code",
<<<<<<< HEAD
   "execution_count": 14,
   "id": "90f7ccc1",
=======
   "execution_count": 13,
   "id": "cb5acd7e",
>>>>>>> 05527168
   "metadata": {},
   "outputs": [],
   "source": [
    "with open('../data/Beauty/all_data.txt', 'w') as f:\n",
    "    for user_id, user_interractions in user_history.items():\n",
    "        f.write(' '.join([str(user_id)] + [\n",
    "            str(item_event['item_id']) for item_event in sorted(user_interractions, key=lambda x: x['timestamp'])\n",
    "        ]))\n",
    "        f.write('\\n')"
   ]
  },
  {
<<<<<<< HEAD
   "cell_type": "code",
   "execution_count": 52,
   "id": "83cb36e1",
   "metadata": {},
   "outputs": [],
   "source": [
    "import torch\n",
    "import pandas as pd\n",
    "\n",
    "deduped_mapping = df.drop_duplicates(subset=['item_id', 'raw_item_id'])\n",
    "\n",
    "embs = torch.load('../data/df_with_embs.pt')\n",
    "\n",
    "merged = pd.merge(deduped_mapping, embs, 'inner', left_on='raw_item_id', right_on='asin')\n",
    "merged['item_id'] = merged['item_id'].map(lambda x: item_mapping[x])\n",
    "    \n",
    "assert len(merged) == len(merged.item_id.unique())\n",
    "merged = merged.set_index('item_id')\n",
    "\n",
    "torch.save(merged, '../data/Beauty/data_full.pt')"
=======
   "cell_type": "markdown",
   "id": "db1e4fa0",
   "metadata": {},
   "source": [
    "## Timestamp-based split (80% for train, 10% for valid, and 10% for test)"
   ]
  },
  {
   "cell_type": "code",
   "execution_count": null,
   "id": "4ead3e3d",
   "metadata": {},
   "outputs": [],
   "source": [
    "valid_portion = 0.1\n",
    "test_portion = 0.1\n",
    "\n",
    "all_events_timestamp = []\n",
    "for user_id, user_interractions in user_history.items():\n",
    "    for user_interraction in user_interractions:\n",
    "        interractions_ts = user_interraction['timestamp']\n",
    "        all_events_timestamp.append(interractions_ts)\n",
    "\n",
    "all_events_timestamp = sorted(all_events_timestamp)\n",
    "\n",
    "fst_threshold = all_events_timestamp[int(len(all_events_timestamp) * (1.0 - test_portion - valid_portion))]\n",
    "snd_threshold = all_events_timestamp[int(len(all_events_timestamp) * (1.0 - test_portion))]\n",
    "\n",
    "print(f'First train timestamp:\\t{all_events_timestamp[0]}')\n",
    "print(f'First valid timestamp:\\t{fst_threshold}')\n",
    "print(f'First test timestamp:\\t{snd_threshold}')"
>>>>>>> 05527168
   ]
  },
  {
   "cell_type": "code",
<<<<<<< HEAD
   "execution_count": null,
   "id": "670cfd1f",
   "metadata": {},
   "outputs": [],
   "source": []
=======
   "execution_count": 15,
   "id": "4310f7e6",
   "metadata": {},
   "outputs": [],
   "source": [
    "train_samples = []\n",
    "valid_samples = []\n",
    "test_samples = []\n",
    "\n",
    "for user_id, user_interactions in user_history.items():\n",
    "    train_history = []\n",
    "    history = []\n",
    "    \n",
    "    for user_interaction in user_interactions:\n",
    "        if user_interaction['timestamp'] < fst_threshold: # train event\n",
    "            assert len(history) == 0 or user_interaction['timestamp'] >= history[-1]['timestamp']\n",
    "            train_history.append(user_interaction)\n",
    "        elif user_interaction['timestamp'] < snd_threshold: # valid event\n",
    "            assert user_interaction['timestamp'] >= fst_threshold\n",
    "            if len(history) >= 5:  # remove cold-start users\n",
    "                valid_samples.append({\n",
    "                    'user_id': user_id,\n",
    "                    'history': [x for x in history],\n",
    "                    'next_interaction': user_interaction\n",
    "                })\n",
    "        else:  # test event\n",
    "            assert user_interaction['timestamp'] >= snd_threshold\n",
    "            if len(history) >= 5:  # remove cold-start users\n",
    "                test_samples.append({\n",
    "                    'user_id': user_id,\n",
    "                    'history': [x for x in history],\n",
    "                    'next_interaction': user_interaction\n",
    "                })\n",
    "        history.append(user_interaction)\n",
    "    \n",
    "    if len(train_history) >= 5:  # remove cold-start users\n",
    "        train_samples.append({\n",
    "            'user_id': user_id,\n",
    "            'history': train_history\n",
    "        })"
   ]
>>>>>>> 05527168
  },
  {
   "cell_type": "code",
   "execution_count": null,
<<<<<<< HEAD
   "id": "587feb1f",
   "metadata": {},
   "outputs": [],
   "source": []
=======
   "id": "90f7ccc1",
   "metadata": {},
   "outputs": [],
   "source": [
    "len(train_samples), len(valid_samples), len(test_samples)"
   ]
  },
  {
   "cell_type": "code",
   "execution_count": 17,
   "id": "13e652e0",
   "metadata": {},
   "outputs": [],
   "source": [
    "# train\n",
    "with open('../data/Beauty/train.txt', 'w') as f:\n",
    "    for train_sample in train_samples:\n",
    "        f.write(' '.join([str(train_sample['user_id'])] + [\n",
    "            str(user_interaction['item_id']) for user_interaction in sorted(train_sample['history'], key=lambda x: x['timestamp'])\n",
    "        ]))\n",
    "        f.write('\\n')\n",
    "\n",
    "# valid\n",
    "with open('../data/Beauty/valid.txt', 'w') as f:\n",
    "    for valid_sample in valid_samples:\n",
    "        f.write(' '.join([str(valid_sample['user_id'])] + [\n",
    "            str(user_interaction['item_id']) for user_interaction in sorted(valid_sample['history'], key=lambda x: x['timestamp'])\n",
    "        ] + [str(valid_sample['next_interaction']['item_id'])]))\n",
    "        f.write('\\n')\n",
    "\n",
    "# test\n",
    "with open('../data/Beauty/test.txt', 'w') as f:\n",
    "    for test_sample in test_samples:\n",
    "        f.write(' '.join([str(test_sample['user_id'])] + [\n",
    "            str(user_interaction['item_id']) for user_interaction in sorted(test_sample['history'], key=lambda x: x['timestamp'])\n",
    "        ] + [str(test_sample['next_interaction']['item_id'])]))\n",
    "        f.write('\\n')"
   ]
>>>>>>> 05527168
  }
 ],
 "metadata": {
  "kernelspec": {
<<<<<<< HEAD
   "display_name": "gsrec",
=======
   "display_name": "yrec",
>>>>>>> 05527168
   "language": "python",
   "name": "python3"
  },
  "language_info": {
   "codemirror_mode": {
    "name": "ipython",
    "version": 3
   },
   "file_extension": ".py",
   "mimetype": "text/x-python",
   "name": "python",
   "nbconvert_exporter": "python",
   "pygments_lexer": "ipython3",
<<<<<<< HEAD
   "version": "3.11.11"
=======
   "version": "3.12.6"
>>>>>>> 05527168
  }
 },
 "nbformat": 4,
 "nbformat_minor": 5
}<|MERGE_RESOLUTION|>--- conflicted
+++ resolved
@@ -37,92 +37,7 @@
    "execution_count": null,
    "id": "075f0414",
    "metadata": {},
-<<<<<<< HEAD
-   "outputs": [
-    {
-     "data": {
-      "text/html": [
-       "<div>\n",
-       "<style scoped>\n",
-       "    .dataframe tbody tr th:only-of-type {\n",
-       "        vertical-align: middle;\n",
-       "    }\n",
-       "\n",
-       "    .dataframe tbody tr th {\n",
-       "        vertical-align: top;\n",
-       "    }\n",
-       "\n",
-       "    .dataframe thead th {\n",
-       "        text-align: right;\n",
-       "    }\n",
-       "</style>\n",
-       "<table border=\"1\" class=\"dataframe\">\n",
-       "  <thead>\n",
-       "    <tr style=\"text-align: right;\">\n",
-       "      <th></th>\n",
-       "      <th>raw_user_id</th>\n",
-       "      <th>raw_item_id</th>\n",
-       "      <th>rating</th>\n",
-       "      <th>timestamp</th>\n",
-       "    </tr>\n",
-       "  </thead>\n",
-       "  <tbody>\n",
-       "    <tr>\n",
-       "      <th>0</th>\n",
-       "      <td>A39HTATAQ9V7YF</td>\n",
-       "      <td>0205616461</td>\n",
-       "      <td>5.0</td>\n",
-       "      <td>1369699200</td>\n",
-       "    </tr>\n",
-       "    <tr>\n",
-       "      <th>1</th>\n",
-       "      <td>A3JM6GV9MNOF9X</td>\n",
-       "      <td>0558925278</td>\n",
-       "      <td>3.0</td>\n",
-       "      <td>1355443200</td>\n",
-       "    </tr>\n",
-       "    <tr>\n",
-       "      <th>2</th>\n",
-       "      <td>A1Z513UWSAAO0F</td>\n",
-       "      <td>0558925278</td>\n",
-       "      <td>5.0</td>\n",
-       "      <td>1404691200</td>\n",
-       "    </tr>\n",
-       "    <tr>\n",
-       "      <th>3</th>\n",
-       "      <td>A1WMRR494NWEWV</td>\n",
-       "      <td>0733001998</td>\n",
-       "      <td>4.0</td>\n",
-       "      <td>1382572800</td>\n",
-       "    </tr>\n",
-       "    <tr>\n",
-       "      <th>4</th>\n",
-       "      <td>A3IAAVS479H7M7</td>\n",
-       "      <td>0737104473</td>\n",
-       "      <td>1.0</td>\n",
-       "      <td>1274227200</td>\n",
-       "    </tr>\n",
-       "  </tbody>\n",
-       "</table>\n",
-       "</div>"
-      ],
-      "text/plain": [
-       "      raw_user_id raw_item_id  rating   timestamp\n",
-       "0  A39HTATAQ9V7YF  0205616461     5.0  1369699200\n",
-       "1  A3JM6GV9MNOF9X  0558925278     3.0  1355443200\n",
-       "2  A1Z513UWSAAO0F  0558925278     5.0  1404691200\n",
-       "3  A1WMRR494NWEWV  0733001998     4.0  1382572800\n",
-       "4  A3IAAVS479H7M7  0737104473     1.0  1274227200"
-      ]
-     },
-     "execution_count": 3,
-     "metadata": {},
-     "output_type": "execute_result"
-    }
-   ],
-=======
-   "outputs": [],
->>>>>>> 05527168
+   "outputs": [],
    "source": [
     "df.head()"
    ]
@@ -132,26 +47,7 @@
    "execution_count": null,
    "id": "20c0f4ba",
    "metadata": {},
-<<<<<<< HEAD
-   "outputs": [
-    {
-     "data": {
-      "text/plain": [
-       "raw_user_id    0\n",
-       "raw_item_id    0\n",
-       "rating         0\n",
-       "timestamp      0\n",
-       "dtype: int64"
-      ]
-     },
-     "execution_count": 4,
-     "metadata": {},
-     "output_type": "execute_result"
-    }
-   ],
-=======
-   "outputs": [],
->>>>>>> 05527168
+   "outputs": [],
    "source": [
     "df.isnull().sum()"
    ]
@@ -193,143 +89,17 @@
    "execution_count": null,
    "id": "dc5755c0",
    "metadata": {},
-<<<<<<< HEAD
-   "outputs": [
-    {
-     "data": {
-      "text/html": [
-       "<div>\n",
-       "<style scoped>\n",
-       "    .dataframe tbody tr th:only-of-type {\n",
-       "        vertical-align: middle;\n",
-       "    }\n",
-       "\n",
-       "    .dataframe tbody tr th {\n",
-       "        vertical-align: top;\n",
-       "    }\n",
-       "\n",
-       "    .dataframe thead th {\n",
-       "        text-align: right;\n",
-       "    }\n",
-       "</style>\n",
-       "<table border=\"1\" class=\"dataframe\">\n",
-       "  <thead>\n",
-       "    <tr style=\"text-align: right;\">\n",
-       "      <th></th>\n",
-       "      <th>raw_user_id</th>\n",
-       "      <th>raw_item_id</th>\n",
-       "      <th>rating</th>\n",
-       "      <th>timestamp</th>\n",
-       "      <th>user_id</th>\n",
-       "      <th>item_id</th>\n",
-       "    </tr>\n",
-       "  </thead>\n",
-       "  <tbody>\n",
-       "    <tr>\n",
-       "      <th>0</th>\n",
-       "      <td>A39HTATAQ9V7YF</td>\n",
-       "      <td>0205616461</td>\n",
-       "      <td>5.0</td>\n",
-       "      <td>1369699200</td>\n",
-       "      <td>1</td>\n",
-       "      <td>1</td>\n",
-       "    </tr>\n",
-       "    <tr>\n",
-       "      <th>1</th>\n",
-       "      <td>A3JM6GV9MNOF9X</td>\n",
-       "      <td>0558925278</td>\n",
-       "      <td>3.0</td>\n",
-       "      <td>1355443200</td>\n",
-       "      <td>2</td>\n",
-       "      <td>2</td>\n",
-       "    </tr>\n",
-       "    <tr>\n",
-       "      <th>2</th>\n",
-       "      <td>A1Z513UWSAAO0F</td>\n",
-       "      <td>0558925278</td>\n",
-       "      <td>5.0</td>\n",
-       "      <td>1404691200</td>\n",
-       "      <td>3</td>\n",
-       "      <td>2</td>\n",
-       "    </tr>\n",
-       "    <tr>\n",
-       "      <th>3</th>\n",
-       "      <td>A1WMRR494NWEWV</td>\n",
-       "      <td>0733001998</td>\n",
-       "      <td>4.0</td>\n",
-       "      <td>1382572800</td>\n",
-       "      <td>4</td>\n",
-       "      <td>3</td>\n",
-       "    </tr>\n",
-       "    <tr>\n",
-       "      <th>4</th>\n",
-       "      <td>A3IAAVS479H7M7</td>\n",
-       "      <td>0737104473</td>\n",
-       "      <td>1.0</td>\n",
-       "      <td>1274227200</td>\n",
-       "      <td>5</td>\n",
-       "      <td>4</td>\n",
-       "    </tr>\n",
-       "  </tbody>\n",
-       "</table>\n",
-       "</div>"
-      ],
-      "text/plain": [
-       "      raw_user_id raw_item_id  rating   timestamp  user_id  item_id\n",
-       "0  A39HTATAQ9V7YF  0205616461     5.0  1369699200        1        1\n",
-       "1  A3JM6GV9MNOF9X  0558925278     3.0  1355443200        2        2\n",
-       "2  A1Z513UWSAAO0F  0558925278     5.0  1404691200        3        2\n",
-       "3  A1WMRR494NWEWV  0733001998     4.0  1382572800        4        3\n",
-       "4  A3IAAVS479H7M7  0737104473     1.0  1274227200        5        4"
-      ]
-     },
-     "execution_count": 8,
-     "metadata": {},
-     "output_type": "execute_result"
-    }
-   ],
-=======
-   "outputs": [],
->>>>>>> 05527168
+   "outputs": [],
    "source": [
     "df.head()"
    ]
   },
   {
    "cell_type": "code",
-<<<<<<< HEAD
-   "execution_count": 10,
+   "execution_count": null,
    "id": "5701edda",
    "metadata": {},
-   "outputs": [
-    {
-     "name": "stderr",
-     "output_type": "stream",
-     "text": [
-      "2023070it [02:18, 14586.26it/s]"
-     ]
-    },
-    {
-     "name": "stdout",
-     "output_type": "stream",
-     "text": [
-      "2023070\n"
-     ]
-    },
-    {
-     "name": "stderr",
-     "output_type": "stream",
-     "text": [
-      "\n"
-     ]
-    }
-   ],
-=======
-   "execution_count": null,
-   "id": "5701edda",
-   "metadata": {},
-   "outputs": [],
->>>>>>> 05527168
+   "outputs": [],
    "source": [
     "data = []\n",
     "\n",
@@ -345,49 +115,10 @@
   },
   {
    "cell_type": "code",
-<<<<<<< HEAD
-   "execution_count": 11,
+   "execution_count": null,
    "id": "c8f9aabc",
    "metadata": {},
-   "outputs": [
-    {
-     "name": "stderr",
-     "output_type": "stream",
-     "text": [
-      "100%|██████████| 2023070/2023070 [00:07<00:00, 275645.12it/s]\n"
-     ]
-    },
-    {
-     "name": "stdout",
-     "output_type": "stream",
-     "text": [
-      "(0, 0) (52374, 67345)\n",
-      "(52374, 67345) (40226, 19369)\n",
-      "(40226, 19369) (27501, 17041)\n",
-      "(27501, 17041) (26116, 13727)\n",
-      "(26116, 13727) (23746, 13318)\n",
-      "(23746, 13318) (23436, 12562)\n",
-      "(23436, 12562) (22787, 12458)\n",
-      "(22787, 12458) (22705, 12247)\n",
-      "(22705, 12247) (22505, 12224)\n",
-      "(22505, 12224) (22480, 12153)\n",
-      "(22480, 12153) (22408, 12140)\n",
-      "(22408, 12140) (22401, 12116)\n",
-      "(22401, 12116) (22374, 12114)\n",
-      "(22374, 12114) (22372, 12103)\n",
-      "(22372, 12103) (22364, 12103)\n",
-      "(22364, 12103) (22364, 12101)\n",
-      "(22364, 12101) (22363, 12101)\n",
-      "(22363, 12101) (22363, 12101)\n"
-     ]
-    }
-   ],
-=======
-   "execution_count": null,
-   "id": "c8f9aabc",
-   "metadata": {},
-   "outputs": [],
->>>>>>> 05527168
+   "outputs": [],
    "source": [
     "user_history = defaultdict(list)\n",
     "item_history = defaultdict(list)\n",
@@ -437,26 +168,10 @@
   },
   {
    "cell_type": "code",
-<<<<<<< HEAD
-   "execution_count": 12,
+   "execution_count": null,
    "id": "dcc9f464",
    "metadata": {},
-   "outputs": [
-    {
-     "name": "stderr",
-     "output_type": "stream",
-     "text": [
-      "100%|██████████| 1210271/1210271 [00:01<00:00, 814485.15it/s] \n",
-      "100%|██████████| 249274/249274 [00:00<00:00, 538388.70it/s]\n"
-     ]
-    }
-   ],
-=======
-   "execution_count": null,
-   "id": "dcc9f464",
-   "metadata": {},
-   "outputs": [],
->>>>>>> 05527168
+   "outputs": [],
    "source": [
     "user_mapping = {}\n",
     "item_mapping = {}\n",
@@ -506,13 +221,8 @@
   },
   {
    "cell_type": "code",
-<<<<<<< HEAD
-   "execution_count": 13,
-   "id": "16df848f",
-=======
    "execution_count": null,
    "id": "21613615",
->>>>>>> 05527168
    "metadata": {},
    "outputs": [],
    "source": [
@@ -534,13 +244,8 @@
   },
   {
    "cell_type": "code",
-<<<<<<< HEAD
-   "execution_count": 14,
-   "id": "90f7ccc1",
-=======
    "execution_count": 13,
    "id": "cb5acd7e",
->>>>>>> 05527168
    "metadata": {},
    "outputs": [],
    "source": [
@@ -553,28 +258,6 @@
    ]
   },
   {
-<<<<<<< HEAD
-   "cell_type": "code",
-   "execution_count": 52,
-   "id": "83cb36e1",
-   "metadata": {},
-   "outputs": [],
-   "source": [
-    "import torch\n",
-    "import pandas as pd\n",
-    "\n",
-    "deduped_mapping = df.drop_duplicates(subset=['item_id', 'raw_item_id'])\n",
-    "\n",
-    "embs = torch.load('../data/df_with_embs.pt')\n",
-    "\n",
-    "merged = pd.merge(deduped_mapping, embs, 'inner', left_on='raw_item_id', right_on='asin')\n",
-    "merged['item_id'] = merged['item_id'].map(lambda x: item_mapping[x])\n",
-    "    \n",
-    "assert len(merged) == len(merged.item_id.unique())\n",
-    "merged = merged.set_index('item_id')\n",
-    "\n",
-    "torch.save(merged, '../data/Beauty/data_full.pt')"
-=======
    "cell_type": "markdown",
    "id": "db1e4fa0",
    "metadata": {},
@@ -606,18 +289,10 @@
     "print(f'First train timestamp:\\t{all_events_timestamp[0]}')\n",
     "print(f'First valid timestamp:\\t{fst_threshold}')\n",
     "print(f'First test timestamp:\\t{snd_threshold}')"
->>>>>>> 05527168
-   ]
-  },
-  {
-   "cell_type": "code",
-<<<<<<< HEAD
-   "execution_count": null,
-   "id": "670cfd1f",
-   "metadata": {},
-   "outputs": [],
-   "source": []
-=======
+   ]
+  },
+  {
+   "cell_type": "code",
    "execution_count": 15,
    "id": "4310f7e6",
    "metadata": {},
@@ -659,17 +334,10 @@
     "            'history': train_history\n",
     "        })"
    ]
->>>>>>> 05527168
-  },
-  {
-   "cell_type": "code",
-   "execution_count": null,
-<<<<<<< HEAD
-   "id": "587feb1f",
-   "metadata": {},
-   "outputs": [],
-   "source": []
-=======
+  },
+  {
+   "cell_type": "code",
+   "execution_count": null,
    "id": "90f7ccc1",
    "metadata": {},
    "outputs": [],
@@ -708,16 +376,11 @@
     "        ] + [str(test_sample['next_interaction']['item_id'])]))\n",
     "        f.write('\\n')"
    ]
->>>>>>> 05527168
   }
  ],
  "metadata": {
   "kernelspec": {
-<<<<<<< HEAD
-   "display_name": "gsrec",
-=======
    "display_name": "yrec",
->>>>>>> 05527168
    "language": "python",
    "name": "python3"
   },
@@ -731,11 +394,7 @@
    "name": "python",
    "nbconvert_exporter": "python",
    "pygments_lexer": "ipython3",
-<<<<<<< HEAD
-   "version": "3.11.11"
-=======
    "version": "3.12.6"
->>>>>>> 05527168
   }
  },
  "nbformat": 4,
