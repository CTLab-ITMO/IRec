{
  "experiment_name": "sasrec_beauty",
  "best_metric": "validation/ndcg@20",
  "dataset": {
    "type": "sequence",
    "path_to_data_dir": "../data/sasrec_in_batch",
    "name": "Beauty",
    "max_sequence_length": 50,
    "samplers": {
<<<<<<< HEAD
      "num_negatives_train": 100,
=======
>>>>>>> 05527168
      "type": "next_item_prediction",
      "negative_sampler_type": "popular"
    }
  },
  "dataloader": {
    "train": {
      "type": "torch",
      "batch_size": 256,
      "batch_processor": {
        "type": "basic"
      },
      "drop_last": true,
      "shuffle": true
    },
    "validation": {
      "type": "torch",
      "batch_size": 256,
      "batch_processor": {
        "type": "basic"
      },
      "drop_last": false,
      "shuffle": false
    }
  },
  "model": {
    "type": "sasrec",
    "sequence_prefix": "item",
    "positive_prefix": "positive",
    "negative_prefix": "negative",
    "candidate_prefix": "candidates",
    "embedding_dim": 64,
    "num_heads": 2,
    "num_layers": 2,
    "dim_feedforward": 256,
    "dropout": 0.3,
    "activation": "gelu",
    "layer_norm_eps": 1e-9,
    "initializer_range": 0.02
  },
  "optimizer": {
    "type": "basic",
    "optimizer": {
      "type": "adam",
      "lr": 0.001
    },
    "clip_grad_threshold": 5.0
  },
  "loss": {
    "type": "composite",
    "losses": [
      {
        "type": "sasrec",
        "positive_prefix": "positive_scores",
        "negative_prefix": "negative_scores",
        "output_prefix": "downstream_loss"
      }
    ],
    "output_prefix": "loss"
  },
  "callback": {
    "type": "composite",
    "callbacks": [
      {
        "type": "metric",
        "on_step": 1,
        "loss_prefix": "loss"
      },
      {
        "type": "validation",
        "on_step": 64,
        "pred_prefix": "logits",
        "labels_prefix": "labels",
        "metrics": {
          "ndcg@5": {
            "type": "ndcg",
            "k": 5
          },
          "ndcg@10": {
            "type": "ndcg",
            "k": 10
          },
          "ndcg@20": {
            "type": "ndcg",
            "k": 20
          },
          "recall@5": {
            "type": "recall",
            "k": 5
          },
          "recall@10": {
            "type": "recall",
            "k": 10
          },
          "recall@20": {
            "type": "recall",
            "k": 20
          },
          "coverage@5": {
            "type": "coverage",
            "k": 5
          },
          "coverage@10": {
            "type": "coverage",
            "k": 10
          },
          "coverage@20": {
            "type": "coverage",
            "k": 20
          }
        }
      },
      {
        "type": "eval",
        "on_step": 256,
        "pred_prefix": "logits",
        "labels_prefix": "labels",
        "metrics": {
          "ndcg@5": {
            "type": "ndcg",
            "k": 5
          },
          "ndcg@10": {
            "type": "ndcg",
            "k": 10
          },
          "ndcg@20": {
            "type": "ndcg",
            "k": 20
          },
          "recall@5": {
            "type": "recall",
            "k": 5
          },
          "recall@10": {
            "type": "recall",
            "k": 10
          },
          "recall@20": {
            "type": "recall",
            "k": 20
          },
          "coverage@5": {
            "type": "coverage",
            "k": 5
          },
          "coverage@10": {
            "type": "coverage",
            "k": 10
          },
          "coverage@20": {
            "type": "coverage",
            "k": 20
          }
        }
      }
    ]
  }
}<|MERGE_RESOLUTION|>--- conflicted
+++ resolved
@@ -7,10 +7,7 @@
     "name": "Beauty",
     "max_sequence_length": 50,
     "samplers": {
-<<<<<<< HEAD
       "num_negatives_train": 100,
-=======
->>>>>>> 05527168
       "type": "next_item_prediction",
       "negative_sampler_type": "popular"
     }
